"""
tests.helpers.test_state
~~~~~~~~~~~~~~~~~~~~~~~~

Test state helpers.
"""
from datetime import timedelta
import unittest
from unittest.mock import patch

import homeassistant.core as ha
import homeassistant.components as core_components
from homeassistant.const import SERVICE_TURN_ON
from homeassistant.util import dt as dt_util
from homeassistant.helpers import state
from homeassistant.const import (
    STATE_OFF, STATE_OPEN, STATE_CLOSED,
    STATE_LOCKED, STATE_UNLOCKED, STATE_UNKNOWN,
    STATE_ON, STATE_OFF)
from homeassistant.components.sun import (STATE_ABOVE_HORIZON,
                                          STATE_BELOW_HORIZON)

from tests.common import get_test_home_assistant, mock_service


class TestStateHelpers(unittest.TestCase):
    """ Tests the Home Assistant event helpers. """

    def setUp(self):     # pylint: disable=invalid-name
        """ Things to be run when tests are started. """
        self.hass = get_test_home_assistant()
        core_components.setup(self.hass, {})

    def tearDown(self):  # pylint: disable=invalid-name
        """ Stop down stuff we started. """
        self.hass.stop()

    def test_get_changed_since(self):
        point1 = dt_util.utcnow()
        point2 = point1 + timedelta(seconds=5)
        point3 = point2 + timedelta(seconds=5)

        with patch('homeassistant.core.dt_util.utcnow', return_value=point1):
            self.hass.states.set('light.test', 'on')
            state1 = self.hass.states.get('light.test')

        with patch('homeassistant.core.dt_util.utcnow', return_value=point2):
            self.hass.states.set('light.test2', 'on')
            state2 = self.hass.states.get('light.test2')

        with patch('homeassistant.core.dt_util.utcnow', return_value=point3):
            self.hass.states.set('light.test3', 'on')
            state3 = self.hass.states.get('light.test3')

        self.assertEqual(
            [state2, state3],
            state.get_changed_since([state1, state2, state3], point2))

    def test_track_states(self):
        point1 = dt_util.utcnow()
        point2 = point1 + timedelta(seconds=5)
        point3 = point2 + timedelta(seconds=5)

        with patch('homeassistant.core.dt_util.utcnow') as mock_utcnow:
            mock_utcnow.return_value = point2

            with state.TrackStates(self.hass) as states:
                mock_utcnow.return_value = point1
                self.hass.states.set('light.test', 'on')

                mock_utcnow.return_value = point2
                self.hass.states.set('light.test2', 'on')
                state2 = self.hass.states.get('light.test2')

                mock_utcnow.return_value = point3
                self.hass.states.set('light.test3', 'on')
                state3 = self.hass.states.get('light.test3')

        self.assertEqual(
            sorted([state2, state3], key=lambda state: state.entity_id),
            sorted(states, key=lambda state: state.entity_id))

    def test_reproduce_state_with_turn_on(self):
        calls = mock_service(self.hass, 'light', SERVICE_TURN_ON)

        self.hass.states.set('light.test', 'off')

        state.reproduce_state(self.hass, ha.State('light.test', 'on'))

        self.hass.pool.block_till_done()

        self.assertTrue(len(calls) > 0)
        last_call = calls[-1]
        self.assertEqual('light', last_call.domain)
        self.assertEqual(SERVICE_TURN_ON, last_call.service)
        self.assertEqual(['light.test'], last_call.data.get('entity_id'))

    def test_reproduce_state_with_complex_service_data(self):
        calls = mock_service(self.hass, 'light', SERVICE_TURN_ON)

        self.hass.states.set('light.test', 'off')

        complex_data = ['hello', {'11': '22'}]

        state.reproduce_state(self.hass, ha.State('light.test', 'on', {
            'complex': complex_data
        }))

        self.hass.pool.block_till_done()

        self.assertTrue(len(calls) > 0)
        last_call = calls[-1]
        self.assertEqual('light', last_call.domain)
        self.assertEqual(SERVICE_TURN_ON, last_call.service)
        self.assertEqual(complex_data, last_call.data.get('complex'))

    def test_reproduce_state_with_group(self):
        light_calls = mock_service(self.hass, 'light', SERVICE_TURN_ON)

        self.hass.states.set('group.test', 'off', {
            'entity_id': ['light.test1', 'light.test2']})

        state.reproduce_state(self.hass, ha.State('group.test', 'on'))

        self.hass.pool.block_till_done()

        self.assertEqual(1, len(light_calls))
        last_call = light_calls[-1]
        self.assertEqual('light', last_call.domain)
        self.assertEqual(SERVICE_TURN_ON, last_call.service)
        self.assertEqual(['light.test1', 'light.test2'],
                         last_call.data.get('entity_id'))

    def test_reproduce_state_group_states_with_same_domain_and_data(self):
        light_calls = mock_service(self.hass, 'light', SERVICE_TURN_ON)

        self.hass.states.set('light.test1', 'off')
        self.hass.states.set('light.test2', 'off')

        state.reproduce_state(self.hass, [
            ha.State('light.test1', 'on', {'brightness': 95}),
            ha.State('light.test2', 'on', {'brightness': 95})])

        self.hass.pool.block_till_done()

        self.assertEqual(1, len(light_calls))
        last_call = light_calls[-1]
        self.assertEqual('light', last_call.domain)
        self.assertEqual(SERVICE_TURN_ON, last_call.service)
        self.assertEqual(['light.test1', 'light.test2'],
                         last_call.data.get('entity_id'))
        self.assertEqual(95, last_call.data.get('brightness'))

    def test_as_number_states(self):
        zero_states = (STATE_OFF, STATE_CLOSED, STATE_UNLOCKED,
                       STATE_BELOW_HORIZON)
        one_states = (STATE_ON, STATE_OPEN, STATE_LOCKED, STATE_ABOVE_HORIZON)
        for _state in zero_states:
            self.assertEqual(0, state.state_as_number(
                ha.State('domain.test', _state, {})))
        for _state in one_states:
            self.assertEqual(1, state.state_as_number(
                ha.State('domain.test', _state, {})))

    def test_as_number_coercion(self):
<<<<<<< HEAD
        for _state in ('0', '0.0'):
            self.assertEqual(0.0, float(
                    state.state_as_number(
                    ha.State('domain.test', _state, {}))))
        for _state in ('1', '1.0'):
=======
        for _state in ('0', '0.0', 0, 0.0):
            self.assertEqual(
                0.0, state.state_as_number(
                    ha.State('domain.test', _state, {})))
        for _state in ('1', '1.0', 1, 1.0):
>>>>>>> d2df485b
            self.assertEqual(
                1.0, state.state_as_number(
                    ha.State('domain.test', _state, {})))

    def test_as_number_invalid_cases(self):
        for _state in ('', 'foo', 'foo.bar', None, False, True, object,
                       object()):
            self.assertRaises(ValueError,
                              state.state_as_number,
                              ha.State('domain.test', _state, {}))<|MERGE_RESOLUTION|>--- conflicted
+++ resolved
@@ -163,19 +163,11 @@
                 ha.State('domain.test', _state, {})))
 
     def test_as_number_coercion(self):
-<<<<<<< HEAD
-        for _state in ('0', '0.0'):
-            self.assertEqual(0.0, float(
-                    state.state_as_number(
-                    ha.State('domain.test', _state, {}))))
-        for _state in ('1', '1.0'):
-=======
         for _state in ('0', '0.0', 0, 0.0):
             self.assertEqual(
                 0.0, state.state_as_number(
                     ha.State('domain.test', _state, {})))
         for _state in ('1', '1.0', 1, 1.0):
->>>>>>> d2df485b
             self.assertEqual(
                 1.0, state.state_as_number(
                     ha.State('domain.test', _state, {})))
